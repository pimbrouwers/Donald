--- conflicted
+++ resolved
@@ -149,14 +149,7 @@
         
         tryDoAsync inner cmd       
         
-<<<<<<< HEAD
-    /// Asynchronously execute paramterized query and return IDataReader using CommandBehaviour.Default
-    let read (cmd : IDbCommand) : Task<IDataReader> =
-        let dbCmd = cmd :?> DbCommand
-        dbCmd.ExecReaderAsync(CommandBehavior.Default)
-=======
     /// Asynchronously execute paramterized query and return IDataReader
     let read (cmd : IDbCommand) : Task<IDataReader> =           
         (cmd :?> DbCommand).ExecReaderAsync(CommandBehavior.Default)
->>>>>>> 6de66996
         |> continueWith (fun rd -> rd.Result :> IDataReader)